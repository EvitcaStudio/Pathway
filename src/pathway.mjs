--- conflicted
+++ resolved
@@ -352,19 +352,11 @@
 					this.getPath(pInstance, { x: startNode.x, y: startNode.y }, { x: endNode.x, y: endNode.y });				
 				// If the origin tile or end tile is not accessible to be walked on then return no path found.
 				} else {
-<<<<<<< HEAD
-					// Fire the path not found event.	
-					if (typeof(instanceData.events.onPathNotFound) === 'function') {
-						instanceData.events.onPathNotFound();
-					}
-					this.end(pInstance);
-=======
 					this.end(pInstance);
 					// So fire the path not found event.	
 					if (typeof(instanceData.events.onPathNotFound) === 'function') {
 						instanceData.events.onPathNotFound();
 					}
->>>>>>> 50d22783
 				}
 			} else {
 				this.logger.prefix('Pathway-Module').error('Origin tile or destination tile cannot be found.');
